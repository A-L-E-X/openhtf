# Copyright 2014 Google Inc. All Rights Reserved.

# Licensed under the Apache License, Version 2.0 (the "License");
# you may not use this file except in compliance with the License.
# You may obtain a copy of the License at

#     http://www.apache.org/licenses/LICENSE-2.0

# Unless required by applicable law or agreed to in writing, software
# distributed under the License is distributed on an "AS IS" BASIS,
# WITHOUT WARRANTIES OR CONDITIONS OF ANY KIND, either express or implied.
# See the License for the specific language governing permissions and
# limitations under the License.


"""The main OpenHTF entry point."""

import inspect
import itertools
import logging
import os
import signal
import socket
import sys
from json import JSONEncoder

import gflags

from openhtf import conf
from openhtf import exe
from openhtf import plugs
from openhtf.exe import htftest
from openhtf.exe import testmanager
from openhtf.io import http_handler
from openhtf.io import rundata
from openhtf.io import user_input
from openhtf.util import measurements
from openhtf.util import parameters


FLAGS = gflags.FLAGS
FLAGS(sys.argv)


class InvalidTestPhaseError(Exception):
  """Raised when an invalid method is decorated."""


# Pseudomodule for shared user input prompt state.
prompter = user_input.get_prompter()  # pylint: disable=invalid-name


class OutputToJson(JSONEncoder):
  """Return an output callback that writes JSON Test Records.

  An example filename_pattern might be:
    '/data/test_records/%(dut_id)s.%(start_time_millis)s'

  To use this output mechanism:
    test = openhtf.HTFTest(PhaseOne, PhaseTwo)
    test.AddOutputCallback(openhtf.OutputToJson(
        '/data/test_records/%(dut_id)s.%(start_time_millis)s'))

  Args:
    filename_pattern: A format string specifying the filename to write to,
      will be formatted with the Test Record as a dictionary.
  """

  def __init__(self, filename_pattern, **kwargs):
    super(OutputToJson, self).__init__(**kwargs)
    self.filename_pattern = filename_pattern

  def default(self, obj):
    # Handle a few custom objects that end up in our output.
    if isinstance(obj, BaseException):
      # Just repr exceptions.
      return repr(obj)
<<<<<<< HEAD
    if isinstance(obj, conf.Config):
=======
    if isinstance(obj, conf.HTFConfig):
>>>>>>> 1a119cef
      return obj.dictionary
    if obj in testmanager.TestState.State:
      return str(obj)
    return super(OutputToJson, self).default(obj)

  @classmethod
  def _ConvertToDict(cls, obj):
    """Recursively convert namedtuples to dicts."""
    if hasattr(obj, '_asdict'):
      obj = obj._asdict()

    # Recursively convert values in dicts, lists, and tuples.
    if isinstance(obj, dict):
      for key, value in obj.iteritems():
        obj[key] = cls._ConvertToDict(value)
    elif isinstance(obj, list):
      obj = [cls._ConvertToDict(value) for value in obj]
    elif isinstance(obj, tuple):
      obj = tuple(cls._ConvertToDict(value) for value in obj)

    return obj

  def __call__(self, test_record):  # pylint: disable=invalid-name
    with open(self.filename_pattern % test_record._asdict(), 'w') as f:
      f.write(self.encode(self._ConvertToDict(test_record)))


def TestPhase(timeout_s=None, run_if=None):  # pylint: disable=invalid-name
  """Decorator to wrap a test phase function with the given options.

  Args:
    timeout_s: Timeout to use for the phase, in seconds.
    run_if: Callback that decides whether to run the phase or not.  The
      callback will be passed the phase_data the phase would be run with.

  Returns:
    A wrapper function that takes a phase_func and returns a
        TestPhaseInfo for it with the given options set.
  """

  def Wrap(phase_func):  # pylint: disable=invalid-name
    """Attach the given options to the phase_func."""

    # Test Phases must take at least one argument (the phase data tuple).
    if len(inspect.getargspec(phase_func).args) < 1:
      raise InvalidTestPhaseError(phase_func, 'Not enough args')

    if timeout_s is not None:
      phase_func.timeout_s = timeout_s
    if run_if is not None:
      phase_func.run_if = run_if
    return phase_func
  return Wrap


class Test(object):
  """An object that represents an OpenHTF test.

  This object encapsulates the static test state including an ordered tuple of
  phases to execute.

  Args:
    *phases: The ordered list of phases to execute for this test.
  """

  def __init__(self, *phases):
    """Creates a new HTFTest to be executed.
    Args:
      *phases: The ordered list of phases to execute for this test.
    """
    self.phases = phases
    self.output_callbacks = []

    # Pull some metadata from the frame in which this HTFTest was created.
    frame_record = inspect.stack()[1]
    self.filename = os.path.basename(frame_record[1])
    self.docstring = inspect.getdoc(inspect.getmodule(frame_record[0]))
    self.code = inspect.getsource(frame_record[0])
    
    # TODO(jethier): Do something similar to this with measurements and
    # attachments.
    # Parameters can be directly attached to phases so we union the lists.
    self.parameters = parameters.TestParameterList.Union(
        *(phase.parameters for phase in self.phases
          if hasattr(phase, 'parameters')))
    
  @property
  def plug_type_map(self):
    """Returns dict mapping name to plug type for all phases."""
    plug_type_map = {}
    for plug, plug_type in itertools.chain.from_iterable(
        phase.plugs.iteritems() for phase in self.phases
        if hasattr(phase, 'plugs')):
      if (plug in plug_type_map and
          plug_type is not plug_type_map[plug]):
        raise plugs.DuplicatePlugError(
            'Duplicate plug with different type: %s' % plug)
      plug_type_map[plug] = plug_type
    return plug_type_map

  def AddOutputCallback(self, callback):
    self.output_callbacks.append(callback)

  def OutputTestRecord(self, test_record):
    for output_cb in self.output_callbacks:
      output_cb(test_record)

  # TODO(madsci): Execute loops indefinitely right now, we should probably
  # provide an 'ExecuteOnce' method you can call instead if you don't want
  # to loop.
  def Execute(self):
    """Start the OpenHTF framework running with the given test.
  
    Executes this test, iterating over self.phases and executing them.

    Example:
 
      def PhaseOne(test):
        # Integrate more whidgets
  
      def PhaseTwo(test):
        # Analyze whidget integration status
  
      htftest.HTFTest(PhaseOne, PhaseTwo).Execute()
  
    Returns:
      None when the test framework has exited.
    """
    conf.Load()
  
<<<<<<< HEAD
    config = conf.Config()
=======
    config = conf.HTFConfig()
>>>>>>> 1a119cef
    rundata.RunData(self.filename,
                    len(config.cell_info),
# TODO(madsci/jethier): Update rundata interface, these are dummy values.
                    config.station_id,
                    '0.1',
                    socket.gethostname(),
                    FLAGS.http_port,
                    os.getpid()).SaveToFile(FLAGS.rundir)
  
    logging.info('Executing test: %s', self.filename)
    starter = exe.TestExecutorStarter(self)
    handler = http_handler.HttpHandler(self, starter.cells)
  
    def sigint_handler(*dummy):
      """Handle SIGINT by stopping running cells."""
      print "Received SIGINT. Stopping everything."
      starter.Stop()
      handler.Stop()
    signal.signal(signal.SIGINT, sigint_handler)
  
    handler.Start()
    starter.Start()
  
    starter.Wait()
    handler.Stop()
    return


# pylint: disable=invalid-name

# Aliases for phase function decorators.
measures = measurements.measures
plug = plugs.requires

# Pseudomodule for shared user input prompt state.
prompter = user_input.get_prompter()<|MERGE_RESOLUTION|>--- conflicted
+++ resolved
@@ -29,8 +29,7 @@
 from openhtf import conf
 from openhtf import exe
 from openhtf import plugs
-from openhtf.exe import htftest
-from openhtf.exe import testmanager
+from openhtf.exe import test_state
 from openhtf.io import http_handler
 from openhtf.io import rundata
 from openhtf.io import user_input
@@ -57,7 +56,7 @@
     '/data/test_records/%(dut_id)s.%(start_time_millis)s'
 
   To use this output mechanism:
-    test = openhtf.HTFTest(PhaseOne, PhaseTwo)
+    test = openhtf.Test(PhaseOne, PhaseTwo)
     test.AddOutputCallback(openhtf.OutputToJson(
         '/data/test_records/%(dut_id)s.%(start_time_millis)s'))
 
@@ -75,13 +74,9 @@
     if isinstance(obj, BaseException):
       # Just repr exceptions.
       return repr(obj)
-<<<<<<< HEAD
     if isinstance(obj, conf.Config):
-=======
-    if isinstance(obj, conf.HTFConfig):
->>>>>>> 1a119cef
       return obj.dictionary
-    if obj in testmanager.TestState.State:
+    if obj in test_state.TestState.State:
       return str(obj)
     return super(OutputToJson, self).default(obj)
 
@@ -146,14 +141,14 @@
   """
 
   def __init__(self, *phases):
-    """Creates a new HTFTest to be executed.
+    """Creates a new Test to be executed.
     Args:
       *phases: The ordered list of phases to execute for this test.
     """
     self.phases = phases
     self.output_callbacks = []
 
-    # Pull some metadata from the frame in which this HTFTest was created.
+    # Pull some metadata from the frame in which this Test was created.
     frame_record = inspect.stack()[1]
     self.filename = os.path.basename(frame_record[1])
     self.docstring = inspect.getdoc(inspect.getmodule(frame_record[0]))
@@ -203,18 +198,14 @@
       def PhaseTwo(test):
         # Analyze whidget integration status
   
-      htftest.HTFTest(PhaseOne, PhaseTwo).Execute()
+      Test(PhaseOne, PhaseTwo).Execute()
   
     Returns:
       None when the test framework has exited.
     """
     conf.Load()
   
-<<<<<<< HEAD
     config = conf.Config()
-=======
-    config = conf.HTFConfig()
->>>>>>> 1a119cef
     rundata.RunData(self.filename,
                     len(config.cell_info),
 # TODO(madsci/jethier): Update rundata interface, these are dummy values.

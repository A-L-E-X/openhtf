--- conflicted
+++ resolved
@@ -10,10 +10,6 @@
     - swig
     - libusb-1.0-0-dev
     - libprotobuf-dev
-<<<<<<< HEAD
-=======
-      #    - protobuf-compiler
->>>>>>> 67bd82bd
 cache:
   pip: true
   apt: true
